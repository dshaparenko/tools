package render

import (
	"bytes"
	"context"
	"crypto/tls"
	"crypto/x509"
	"encoding/json"
	"errors"
	"fmt"
	"html"
	htmlTemplate "html/template"
	"net"
	"net/http"
	"net/url"
	"os"
	"path/filepath"
	"regexp"
	"sort"
	"strconv"
	"strings"
	"text/template"
	txtTemplate "text/template"
	"time"

	"github.com/Masterminds/sprig/v3"
	"github.com/araddon/dateparse"
	"github.com/devopsext/tools/common"
	"github.com/devopsext/tools/vendors"
	utils "github.com/devopsext/utils"
	"github.com/google/uuid"

	"github.com/tidwall/gjson"
)

type TemplateOptions struct {
	Name        string
	Object      string
	Content     string
	Files       []string
	TimeFormat  string
	Pattern     string
	Funcs       map[string]any
	FilterFuncs bool
}

type Template struct {
	options TemplateOptions
	logger  common.Logger
	funcs   template.FuncMap
	tpl     interface{}
}

type TextTemplate struct {
	Template
	template *txtTemplate.Template
}

type HtmlTemplate struct {
	Template
	template *htmlTemplate.Template
}

func (tpl *Template) ParserLine() (int, error) {

	var i interface{} = tpl.tpl

	line := 0

	txt, ok := i.(*txtTemplate.Template)
	if ok {
		line = int(txt.Tree.Root.Pos)

		for _, v := range txt.Root.Nodes {

			l, c := txt.ErrorContext(v)
			tpl.logger.Debug("%s | %d | %s = %s", v.String(), v.Position(), l, c)
		}
	}

	html, ok := i.(htmlTemplate.Template)
	if ok {
		line = int(html.Tree.Root.Pos)
	}

	return line, nil
}

// put errors to logger
func (tpl *Template) LogError(obj interface{}, args ...interface{}) (string, error) {
	if tpl.logger == nil {
		return "", nil
	}
	tpl.logger.Error(obj, args...)
	return "", nil
}

// put warnings to logger
func (tpl *Template) LogWarn(obj interface{}, args ...interface{}) (string, error) {
	if tpl.logger == nil {
		return "", nil
	}
	tpl.logger.Warn(obj, args...)
	return "", nil
}

// put warnings to logger
func (tpl *Template) LogDebug(obj interface{}, args ...interface{}) (string, error) {
	if tpl.logger == nil {
		return "", nil
	}
	tpl.logger.Debug(obj, args...)
	return "", nil
}

// put information to logger
func (tpl *Template) LogInfo(obj interface{}, args ...interface{}) (string, error) {
	if tpl.logger == nil {
		return "", nil
	}
	tpl.logger.Info(obj, args...)
	return "", nil
}

// replaceAll replaces all occurrences of a value in a string with the given
// replacement value.
func (tpl *Template) ReplaceAll(f, t, s string) (string, error) {
	return strings.Replace(s, f, t, -1), nil
}

// regexReplaceAll replaces all occurrences of a regular expression with
// the given replacement value.
func (tpl *Template) RegexReplaceAll(re, pl, s string) (string, error) {
	compiled, err := regexp.Compile(re)
	if err != nil {
		return "", err
	}
	return compiled.ReplaceAllString(s, pl), nil
}

// regexMatch returns true or alse if the string matches
// the given regular expression
func (tpl *Template) RegexMatch(re, s string) (bool, error) {
	compiled, err := regexp.Compile(re)
	if err != nil {
		return false, err
	}
	return compiled.MatchString(s), nil
}

func (tpl *Template) RegexFindSubmatch(regex string, s string) []string {
	r := regexp.MustCompile(regex)
	return r.FindStringSubmatch(s)
}

func (tpl *Template) regexMatchFindKey(v interface{}, field, value string) bool {

	m, ok := v.(map[string]interface{})
	if !ok {
		return false
	}
	if m[field] == nil {
		return false
	}
	s := fmt.Sprintf("%v", m[field])
	match, _ := regexp.MatchString(fmt.Sprintf("^%s", s), value)
	return match
}

func (tpl *Template) RegexMatchFindKeys(obj interface{}, field, value string) []interface{} {

	var r []interface{}
	if obj == nil || utils.IsEmpty(field) || utils.IsEmpty(value) {
		return r
	}

	a, ok := obj.([]interface{})
	if ok {
		for k, v := range a {
			if !tpl.regexMatchFindKey(v, field, value) {
				continue
			}
			r = append(r, k)
		}
		return r
	}

	m, ok := obj.(map[string]interface{})
	if ok {
		for k, v := range m {
			if !tpl.regexMatchFindKey(v, field, value) {
				continue
			}
			r = append(r, k)
		}
	}

	return r
}

func (tpl *Template) RegexMatchFindKey(obj interface{}, field, value string) interface{} {

	keys := tpl.RegexMatchFindKeys(obj, field, value)
	if len(keys) == 0 {
		return value
	}
	return keys[0]
}

func (tpl *Template) RegexMatchObjectByField(obj interface{}, field, value string) interface{} {

	if obj == nil {
		return nil
	}
	key := tpl.RegexMatchFindKey(obj, field, value)
	if key == nil {
		return nil
	}

	a, ok := obj.([]interface{})
	ka, _ := key.(int)
	if ok {
		return a[ka]
	}

	m, ok := obj.(map[string]interface{})
	km, _ := key.(string)
	if ok {
		return m[km]
	}

	return nil
}

func (tpl *Template) Compare(v1, v2 interface{}) bool {

	if v1 == v2 {
		return true
	}
	if utils.IsEmpty(v1) && utils.IsEmpty(v2) {
		return true
	}
	if utils.IsEmpty(v1) {
		return false
	}
	if utils.IsEmpty(v2) {
		return false
	}

	switch v1.(type) {
	case int, int16, int32, int64:
		v2s := fmt.Sprintf("%v", v2)
		v21, err := strconv.ParseInt(v2s, 10, 64)
		if err == nil {
			v11, _ := v1.(int64)
			return v11 == v21
		}
	case float32, float64:
		v2s := fmt.Sprintf("%v", v2)
		v21, err := strconv.ParseFloat(v2s, 64)
		if err == nil {
			v11, _ := v1.(float64)
			return v11 == v21
		}
	case []interface{}, []string:
		return utils.Contains(v1, v2)
	default:
		v21 := fmt.Sprintf("%v", v2)
		return v1.(string) == v21
	}
	return false
}

func (tpl *Template) findKey(v interface{}, field string, value interface{}) bool {

	m, ok := v.(map[string]interface{})
	if !ok {
		return false
	}
	if m[field] == nil {
		return false
	}

	return tpl.Compare(m[field], value)
}

func (tpl *Template) FindKeys(obj interface{}, field string, value interface{}) []interface{} {

	var r []interface{}
	if obj == nil || utils.IsEmpty(field) || utils.IsEmpty(value) {
		return r
	}

	a, ok := obj.([]interface{})
	if ok {
		for k, v := range a {
			if !tpl.findKey(v, field, value) {
				continue
			}
			r = append(r, k)
		}
		return r
	}

	m, ok := obj.(map[string]interface{})
	if ok {
		for k, v := range m {
			if !tpl.findKey(v, field, value) {
				continue
			}
			r = append(r, k)
		}
	}

	return r
}

func (tpl *Template) FindKey(obj interface{}, field string, value interface{}) interface{} {

	keys := tpl.FindKeys(obj, field, value)
	if len(keys) == 0 {
		return value
	}
	return keys[0]
}

func (tpl *Template) FindObject(obj interface{}, field string, value interface{}) interface{} {

	if obj == nil {
		return nil
	}
	key := tpl.FindKey(obj, field, value)
	if key == nil {
		return nil
	}

	a, ok := obj.([]interface{})
	ka, _ := key.(int)
	if ok {
		return a[ka]
	}

	m, ok := obj.(map[string]interface{})
	km, _ := key.(string)
	if ok {
		return m[km]
	}

	return nil
}

func (tpl *Template) FindObjects(obj interface{}, field string, value interface{}) []interface{} {

	r := []interface{}{}
	if obj == nil {
		return r
	}
	keys := tpl.FindKeys(obj, field, value)
	if len(keys) == 0 {
		return r
	}

	a, ok := obj.([]interface{})
	if ok {
		for _, v := range keys {
			ka, _ := v.(int)
			r = append(r, a[ka])
		}
		return r
	}

	m, ok := obj.(map[string]interface{})
	if ok {
		for _, v := range keys {
			km, _ := v.(string)
			r = append(r, m[km])
		}
		return r
	}
	return r
}

func (tpl *Template) CountOccurrences(list []interface{}) map[string]int {
	occurrences := make(map[string]int)
	for _, item := range list {
		occurrences[item.(string)]++
	}

	return occurrences
}

func (tpl *Template) SortOccurrences(occurrences map[string]int, sep string, count int) []string {
	keys := make([]string, 0, len(occurrences))
	for k := range occurrences {
		keys = append(keys, k)
	}

	sort.Slice(keys, func(i, j int) bool {
		return occurrences[keys[i]] > occurrences[keys[j]]
	})

	sortedKeyValues := make([]string, 0, len(keys))
	for _, k := range keys {
		sortedKeyValues = append(sortedKeyValues, k+sep+strconv.Itoa(occurrences[k]))
	}

	if count > len(sortedKeyValues) {
		return sortedKeyValues
	}
	return sortedKeyValues[:count]
}

// toLower converts the given string (usually by a pipe) to lowercase.
func (tpl *Template) ToLower(s string) (string, error) {
	return strings.ToLower(s), nil
}

// toTitle converts the given string (usually by a pipe) to titlecase.
func (tpl *Template) ToTitle(s string) (string, error) {
	return strings.ToTitle(s), nil
}

// toUpper converts the given string (usually by a pipe) to uppercase.
func (tpl *Template) ToUpper(s string) (string, error) {
	return strings.ToUpper(s), nil
}

// toJSON converts the given structure into a deeply nested JSON string.
func (tpl *Template) ToJson(i interface{}) (string, error) {

	result, err := json.Marshal(i)
	if err != nil {
		return "", err
	}
	return string(bytes.TrimSpace(result)), err
}

func (tpl *Template) FromJson(i interface{}) (interface{}, error) {

	var d []byte
	var r interface{}
	ds, ok := i.([]byte)
	if ok {
		d = ds
	} else {
		d = []byte(fmt.Sprintf("%v", i))
	}
	err := json.Unmarshal(d, &r)
	if err != nil {
		return nil, err
	}
	return r, nil
}

// split is a version of strings.Split that can be piped
func (tpl *Template) Split(sep, s string) ([]string, error) {
	s = strings.TrimSpace(s)
	if s == "" {
		return []string{}, nil
	}
	return strings.Split(s, sep), nil
}

// join is a version of strings.Join that can be piped
func (tpl *Template) Join(sep string, a []string) (string, error) {
	return strings.Join(a, sep), nil
}

func (tpl *Template) IsEmpty(v interface{}) (bool, error) {
	return utils.IsEmpty(v), nil
}

func (tpl *Template) IsNotEmpty(v interface{}) (bool, error) {
	return !utils.IsEmpty(v), nil
}

func (tpl *Template) Env(key string) (string, error) {
	return utils.EnvGet(key, "").(string), nil
}

func (tpl *Template) TimeFormat(s string, format string) (string, error) {

	t, err := time.Parse(tpl.options.TimeFormat, s)
	if err != nil {

		return s, err
	}
	return t.Format(format), nil
}

func (tpl *Template) TimeNano(s string) (string, error) {

	t1, err := time.Parse(time.RFC3339Nano, s)
	if err != nil {
		return "", err
	}
	return strconv.FormatInt(t1.UnixNano(), 10), nil
}

func (tpl *Template) JsonEscape(s string) (string, error) {

	bytes, err := json.Marshal(s)
	if err != nil {
		return "", err
	}

	return string(bytes), nil
}

// toString converts the given value to string
func (tpl *Template) ToString(i interface{}) (string, error) {

	if !utils.IsEmpty(i) {

		ds, ok := i.([]byte)
		if ok {
			return string(ds), nil
		}
		return fmt.Sprintf("%v", i), nil
	}
	return "", nil
}

func (tpl *Template) EscapeString(s string) (string, error) {
	return html.EscapeString(s), nil
}

func (tpl *Template) UnescapeString(s string) (string, error) {
	return html.UnescapeString(s), nil
}

func (tpl *Template) Jsonata(data interface{}, query string) (string, error) {

	if utils.IsEmpty(query) {
		return "", errors.New("query is empty")
	}

	if _, err := os.Stat(query); err == nil {
		content, err := os.ReadFile(query)
		if err != nil {
			return "", err
		}
		query = string(content)
	}

	s, ok := data.(string) // possibly json as string
	if ok {

		if _, err := os.Stat(s); err == nil {
			content, err := os.ReadFile(s)
			if err != nil {
				return "", err
			}
			s = string(content)
		}

		var v interface{}
		err := json.Unmarshal([]byte(s), &v)
		if err != nil {
			return "", err
		}
		data = v
	}

	jnata := common.NewJsonata(common.JsonataOptions{})
	m, err := jnata.Eval(data, query)
	if err != nil {
		return "", err
	}

	ret := ""

	_, ok = m.(map[string]interface{}) // could be as object
	if ok {
		b, err := common.JsonMarshal(m)
		if err != nil {
			return "", err
		}
		ret = strings.TrimSpace(string(b)) // issue with adding new line
	} else {
		ret = fmt.Sprintf("%v", m)
	}

	return ret, nil
}

func (tpl *Template) Gjson(obj interface{}, path string) (string, error) {

	if obj == nil {
		err := errors.New("object is not defined")
		return "", err
	}

	if utils.IsEmpty(path) {
		err := errors.New("path is empty")
		return "", err
	}

	var value gjson.Result
	v, ok := obj.(string)
	if ok {

		if _, err := os.Stat(v); err == nil {
			bytes, err := os.ReadFile(v)
			if err != nil {
				return "", err
			}
			value = gjson.GetBytes(bytes, path)
		} else {
			value = gjson.Get(v, path)
		}
	} else {

		data, ok := obj.([]byte)
		if ok {
			value = gjson.GetBytes(data, path)
		} else {
			bytes, err := common.JsonMarshal(obj)
			if err != nil {
				return "", err
			}
			value = gjson.GetBytes(bytes, path)
		}
	}
	return value.String(), nil
}

func (tpl *Template) IfDef(i interface{}, def string) (string, error) {

	if utils.IsEmpty(i) {
		return def, nil
	}
	return tpl.ToString(i)
}

func (tpl *Template) IfElse(o interface{}, vars []interface{}) interface{} {

	if len(vars) == 0 {
		return o
	}
	for k, v := range vars {
		if k%2 == 0 {
			if o == v && len(vars) > k+1 {
				return vars[k+1]
			}
		}
	}
	return o
}

func (tpl *Template) IfIP(obj interface{}) bool {

	if obj == nil {
		return false
	}

	a := net.ParseIP(fmt.Sprintf("%v", obj))
	return a != nil
}

func (tpl *Template) IfIPAndPort(obj interface{}) bool {

	if obj == nil {
		return false
	}
	s := fmt.Sprintf("%v", obj)
	arr := strings.Split(s, ":")
	if len(arr) > 0 {
		s = strings.TrimSpace(arr[0])
	} else {
		return false
	}
	return tpl.IfIP(s)
}

func (tpl *Template) Content(s string) (string, error) {

	if utils.IsEmpty(s) {
		return "", nil
	}

	bytes, err := utils.Content(s)
	if err != nil {
		return "", err
	}
	return string(bytes), nil
}

func (tpl *Template) tryToWaitUntil(t time.Time, timeout time.Duration) {

	t2 := time.Now()
	diff := t2.Sub(t)
	if diff < timeout {
		time.Sleep(timeout - diff)
	}
}

func (tpl *Template) URLWait(url string, timeout, retry int, size int64) []byte {

	if utils.IsEmpty(url) {
		return nil
	}

	if retry <= 0 {
		retry = 1
	}

	tpl.LogDebug("URLWait url => %s [%d, %d, %d]", url, timeout, retry, size)

	var transport = &http.Transport{
		Dial:                (&net.Dialer{Timeout: time.Duration(timeout) * time.Second}).Dial,
		TLSHandshakeTimeout: time.Duration(timeout) * time.Second,
		TLSClientConfig:     &tls.Config{InsecureSkipVerify: true},
	}

	client := http.Client{
		Timeout:   time.Duration(timeout) * time.Second,
		Transport: transport,
	}

	for i := 0; i < retry; i++ {

		t1 := time.Now()

		tpl.LogDebug("URLWait(%d) get %s...", i, url)

		data, err := utils.HttpGetRaw(&client, url, "", "")
		if err != nil {
			tpl.LogDebug("URLWait(%d) get %s err => %s", i, url, err.Error())
			tpl.tryToWaitUntil(t1, client.Timeout)
			continue
		}

		l := int64(len(data))
		tpl.LogDebug("URLWait(%d) %s len(data) = %d", i, url, l)

		if l < size {
			tpl.tryToWaitUntil(t1, client.Timeout)
			continue
		} else if l >= size {
			return data
		}
	}
	return nil
}

func (tpl *Template) GitlabPipelineVars(URL string, token string, projectID int, query string, limit int) string {

	gitlabOptions := vendors.GitlabOptions{
		Timeout:  30,
		Insecure: false,
		URL:      URL,
		Token:    token,
	}

	gitlab := vendors.NewGitlab(gitlabOptions)

	if limit <= 0 {
		limit = 100
	}

	pipelineOptions := vendors.GitlabPipelineOptions{
		ProjectID: projectID,
		Scope:     "finished",
		OrderBy:   "updated_at",
		Sort:      "desc",
		Limit:     limit,
	}

	pipelineGetVariablesOptions := vendors.GitlabGetPipelineVariablesOptions{
		Query: strings.Split(query, ","),
	}

	b, err := gitlab.GetPipelineVariables(pipelineOptions, pipelineGetVariablesOptions)
	if err != nil {
		tpl.LogInfo("GitlabPipelineVars err => %s", err.Error())
		return ""
	}
	return string(b)
}

func (tpl *Template) TagExists(s, key string) (bool, error) {

	// DataDog tags
	tags := strings.Split(s, ",")
	if len(tags) > 0 {
		for _, tag := range tags {
			kv := strings.Split(tag, ":")
			k := ""
			if len(kv) > 0 {
				k = kv[0]
			}
			if strings.TrimSpace(k) == strings.TrimSpace(key) {
				return true, nil
			}
		}
	}
	return false, nil
}

func (tpl *Template) TagValue(s, key string) (string, error) {

	// DataDog tags
	tags := strings.Split(s, ",")
	if len(tags) > 0 {
		for _, tag := range tags {
			kv := strings.Split(tag, ":")
			k := ""
			v := ""
			if len(kv) > 0 {
				k = kv[0]
			}
			if len(kv) > 1 {
				v = kv[1]
			}
			if strings.TrimSpace(k) == strings.TrimSpace(key) {
				return v, nil
			}
		}
	}
	return s, nil
}

func (tpl *Template) DateParse(d string) (time.Time, error) {
	t, err := dateparse.ParseAny(d)
	if err != nil {
		return time.Now(), err
	}
	return t, nil
}

func (tpl *Template) DurationBetween(start, end time.Time) map[string]int {
	duration := end.Sub(start)

	days := int(duration.Hours()) / 24
	hours := int(duration.Hours()) % 24
	minutes := int(duration.Minutes()) % 60

	return map[string]int{
		"Days":    days,
		"Hours":   hours,
		"Minutes": minutes,
	}
}

func (tpl *Template) NowFmt(f string) string {

	t := time.Now()
	s := t.Format(f)

	return s
}

func (tpl *Template) Sleep(ms int) string {
	time.Sleep(time.Duration(ms) * time.Millisecond)
	return ""
}

func (tpl *Template) Error(format string, a ...any) (string, error) {

	err := fmt.Errorf(format, a...)
	return err.Error(), err
}

func (tpl *Template) UUID() string {

	uuid := uuid.New()
	return uuid.String()
}

// url, contentType, authorization string, timeout int
func (tpl *Template) HttpGetHeader(params map[string]interface{}) ([]byte, error) {
	if len(params) == 0 {
		return nil, fmt.Errorf("HttpGetHeader err => %s", "no params allowed")
	}

	url, ok := params["url"].(string)
	if !ok || url == "" {
		return nil, fmt.Errorf("HttpGetHeader err => %s", "invalid or missing URL")
	}
	timeout, ok := params["timeout"].(int)
	if !ok || timeout <= 0 {
		timeout = 5
	}

	insecure, _ := params["insecure"].(bool)

	var transport = &http.Transport{
		Dial:                (&net.Dialer{Timeout: time.Duration(timeout) * time.Second}).Dial,
		TLSHandshakeTimeout: time.Duration(timeout) * time.Second,
		TLSClientConfig:     &tls.Config{InsecureSkipVerify: insecure},
	}

	client := http.Client{
		Timeout:   time.Duration(timeout) * time.Second,
		Transport: transport,
	}

	// Call the GetHeaders function
	headers, err := utils.HttpGetHeader(&client, url)
	if err != nil {
		return nil, fmt.Errorf("HttpGetHeader err => %w", err)
	}

	headersBytes, err := json.Marshal(headers)
	if err != nil {
		return nil, fmt.Errorf("HttpGetHeader err => %w", err)
	}

	return headersBytes, nil
}

func (tpl *Template) HttpGet(params map[string]interface{}) ([]byte, error) {

	if len(params) == 0 {
		return nil, fmt.Errorf("HttpGet err => %s", "no params allowed")
	}

	url, _ := params["url"].(string)
	timeout, _ := params["timeout"].(int)
	if timeout == 0 {
		timeout = 5
	}

	insecure, _ := params["insecure"].(bool)
	contentType, _ := params["contentType"].(string)
	authorization, _ := params["authorization"].(string)

	var transport = &http.Transport{
		Dial:                (&net.Dialer{Timeout: time.Duration(timeout) * time.Second}).Dial,
		TLSHandshakeTimeout: time.Duration(timeout) * time.Second,
		TLSClientConfig:     &tls.Config{InsecureSkipVerify: insecure},
	}

	client := http.Client{
		Timeout:   time.Duration(timeout) * time.Second,
		Transport: transport,
	}
	return utils.HttpGetRaw(&client, url, contentType, authorization)
}

func (tpl *Template) HttpPost(params map[string]interface{}) ([]byte, error) {

	if len(params) == 0 {
		return nil, fmt.Errorf("HttpPost err => %s", "no params allowed")
	}

	url, _ := params["url"].(string)
	timeout, _ := params["timeout"].(int)
	if timeout == 0 {
		timeout = 5
	}

	insecure, _ := params["insecure"].(bool)
	contentType, _ := params["contentType"].(string)
	authorization, _ := params["authorization"].(string)

	var body []byte
	b := params["body"]

	if !utils.IsEmpty(b) {

		switch b.(type) {
		case string:
			bs, _ := b.(string)
			body = []byte(bs)
		case []byte:
			body, _ = b.([]byte)
		default:
			bs := fmt.Sprintf("%s", b)
			body = []byte(bs)
		}
	}

	clientCrt, _ := params["clientCrt"].(string)
	clientKey, _ := params["clientKey"].(string)

	var certs []tls.Certificate
	if !utils.IsEmpty(clientCrt) && !utils.IsEmpty(clientKey) {
		pair, err := tls.X509KeyPair([]byte(clientCrt), []byte(clientKey))
		if err != nil {
			return nil, err
		}
		certs = append(certs, pair)
	}

	var rootCAs *x509.CertPool
	clientCA, _ := params["clientCA"].(string)
	if !utils.IsEmpty(clientCA) {
		rootCAs := x509.NewCertPool()
		rootCAs.AppendCertsFromPEM([]byte(clientCA))
	}

	var transport = &http.Transport{
		Dial:                (&net.Dialer{Timeout: time.Duration(timeout) * time.Second}).Dial,
		TLSHandshakeTimeout: time.Duration(timeout) * time.Second,
		TLSClientConfig: &tls.Config{
			RootCAs:            rootCAs,
			Certificates:       certs,
			InsecureSkipVerify: insecure,
		},
	}

	client := http.Client{
		Timeout:   time.Duration(timeout) * time.Second,
		Transport: transport,
	}
	return utils.HttpPostRaw(&client, url, contentType, authorization, body)
}

func (tpl *Template) HttpForm(params map[string]interface{}) ([]byte, error) {

	if len(params) == 0 {
		return nil, fmt.Errorf("HttpForm err => %s", "no params allowed")
	}

	form := url.Values{}
	for k, v := range params {

		if utils.IsEmpty(v) {
			continue
		}

		// encode map to json
		m, ok := v.(map[string]interface{})
		if ok {

			b, err := json.Marshal(m)
			if err != nil {
				return nil, err
			}
			form.Add(k, string(b))
			continue
		}

		// encode array to json
		a, ok := v.([]interface{})
		if ok {
			b, err := json.Marshal(a)
			if err != nil {
				return nil, err
			}
			form.Add(k, string(b))
			continue
		}

		form.Add(k, fmt.Sprintf("%v", v))
	}
	return []byte(form.Encode()), nil
}

func (tpl *Template) JiraSearchAssets(params map[string]interface{}) ([]byte, error) {

	if len(params) == 0 {
		return nil, fmt.Errorf("JiraSearchAssets err => %s", "no params allowed")
	}

	url, _ := params["url"].(string)
	timeout, _ := params["timeout"].(int)
	if timeout == 0 {
		timeout = 10
	}
	insecure, _ := params["insecure"].(bool)
	user, _ := params["user"].(string)
	password, _ := params["password"].(string)
	token, _ := params["token"].(string)

	jiraOptions := vendors.JiraOptions{
		URL:         url,
		Timeout:     timeout,
		Insecure:    insecure,
		User:        user,
		Password:    password,
		AccessToken: token,
	}

	jira := vendors.NewJira(jiraOptions)

	query, _ := params["query"].(string)
	limit, _ := params["limit"].(int)
	if limit == 0 {
		limit = 50
	}

	assetsOptions := vendors.JiraSearchAssetOptions{
		SearchPattern: query,
		ResultPerPage: limit,
	}

	return jira.SearchAssets(assetsOptions)
}

func (tpl *Template) JiraCreateAsset(params map[string]interface{}) ([]byte, error) {

	url, _ := params["url"].(string)
	timeout, _ := params["timeout"].(int)
	if timeout == 0 {
		timeout = 10
	}
	insecure, _ := params["insecure"].(bool)
	user, _ := params["user"].(string)
	password, _ := params["password"].(string)
	token, _ := params["token"].(string)

	objectTypeId, _ := params["objectTypeId"].(int)
	objectSchemeId, _ := params["objectSchemeId"].(string)
	repositoryId, _ := params["repositoryId"].(int)
	nameId, _ := params["nameId"].(int)
	descriptionId, _ := params["descriptionId"].(int)
	description, _ := params["description"].(string)
	name, _ := params["name"].(string)
	repository, _ := params["repository"].(string)
	titleId, _ := params["titleId"].(int)
	title, _ := params["title"].(string)
	tierId, _ := params["tierId"].(int)
	tier, _ := params["tier"].(string)

	jiraOptions := vendors.JiraOptions{
		URL:         url,
		Timeout:     timeout,
		Insecure:    insecure,
		User:        user,
		Password:    password,
		AccessToken: token,
	}
	jiraIssueOptions := vendors.JiraCreateAssetOptions{
		Name:           name,
		ObjectSchemeId: objectSchemeId,
		ObjectTypeId:   objectTypeId,
		RepositoryId:   repositoryId,
		NameId:         nameId,
		DescriptionId:  descriptionId,
		Description:    description,
		Repository:     repository,
		TitleId:        titleId,
		Title:          title,
		TierId:         tierId,
		Tier:           tier,
	}

	jira := vendors.NewJira(jiraOptions)

	response, err := jira.CreateAsset(jiraIssueOptions)
	if err != nil {
		return nil, err
	}

	return response, nil
}

func (tpl *Template) JiraMoveIssue(params map[string]interface{}) ([]byte, error) {

	url, _ := params["url"].(string)
	timeout, _ := params["timeout"].(int)
	if timeout == 0 {
		timeout = 10
	}
	insecure, _ := params["insecure"].(bool)
	user, _ := params["user"].(string)
	password, _ := params["password"].(string)
	token, _ := params["token"].(string)

	key, _ := params["key"].(string)
	issueType, _ := params["issueType"].(string)

	jiraOptions := vendors.JiraOptions{
		URL:         url,
		Timeout:     timeout,
		Insecure:    insecure,
		User:        user,
		Password:    password,
		AccessToken: token,
	}

	jiraIssueOptions := vendors.JiraIssueOptions{
		IdOrKey: key,
		Type:    issueType,
	}

	jira := vendors.NewJira(jiraOptions)

	response, err := jira.MoveIssue(jiraIssueOptions)
	if err != nil {
		return nil, err
	}

	return response, nil
}

func (tpl *Template) JiraAddComment(params map[string]interface{}) ([]byte, error) {

	url, _ := params["url"].(string)
	timeout, _ := params["timeout"].(int)
	if timeout == 0 {
		timeout = 10
	}
	insecure, _ := params["insecure"].(bool)
	user, _ := params["user"].(string)
	password, _ := params["password"].(string)
	token, _ := params["token"].(string)
	body, _ := params["body"].(string)
	key, _ := params["key"].(string)

	jiraOptions := vendors.JiraOptions{
		URL:         url,
		Timeout:     timeout,
		Insecure:    insecure,
		User:        user,
		Password:    password,
		AccessToken: token,
	}
	jiraCommentOptions := vendors.JiraAddIssueCommentOptions{

		Body: body,
	}
	jiraIssueOptions := vendors.JiraIssueOptions{
		IdOrKey: key,
	}
	jira := vendors.NewJira(jiraOptions)

	response, err := jira.IssueAddComment(jiraIssueOptions, jiraCommentOptions)
	if err != nil {
		return nil, err
	}

	return response, nil
}

func (tpl *Template) JiraGetIssueTransition(params map[string]interface{}) ([]byte, error) {

	url, _ := params["url"].(string)
	timeout, _ := params["timeout"].(int)
	if timeout == 0 {
		timeout = 10
	}
	insecure, _ := params["insecure"].(bool)
	user, _ := params["user"].(string)
	password, _ := params["password"].(string)
	token, _ := params["token"].(string)

	key, _ := params["key"].(string)

	jiraOptions := vendors.JiraOptions{
		URL:         url,
		Timeout:     timeout,
		Insecure:    insecure,
		User:        user,
		Password:    password,
		AccessToken: token,
	}
	jiraIssueOptions := vendors.JiraIssueOptions{
		IdOrKey: key,
	}

	jira := vendors.NewJira(jiraOptions)

	response, err := jira.GetIssueTransitions(jiraOptions, jiraIssueOptions)
	if err != nil {
		return nil, err
	}

	return response, nil
}

func (tpl *Template) JiraIssueTransition(params map[string]interface{}) ([]byte, error) {

	url, _ := params["url"].(string)
	timeout, _ := params["timeout"].(int)
	if timeout == 0 {
		timeout = 10
	}
	insecure, _ := params["insecure"].(bool)
	user, _ := params["user"].(string)
	password, _ := params["password"].(string)
	token, _ := params["token"].(string)

	transitionId, _ := params["id"].(string)
	key, _ := params["key"].(string)

	jiraOptions := vendors.JiraOptions{
		URL:         url,
		Timeout:     timeout,
		Insecure:    insecure,
		User:        user,
		Password:    password,
		AccessToken: token,
	}

	jiraIssueOptions := vendors.JiraIssueOptions{
		TransitionID: transitionId,
		IdOrKey:      key,
	}

	jira := vendors.NewJira(jiraOptions)

	response, err := jira.CustomChangeIssueTransitions(jiraOptions, jiraIssueOptions)
	if err != nil {
		return nil, err
	}

	return response, nil
}

func (tpl *Template) JiraUpdateIssue(params map[string]interface{}) ([]byte, error) {

	url, _ := params["url"].(string)
	timeout, _ := params["timeout"].(int)
	if timeout == 0 {
		timeout = 10
	}
	insecure, _ := params["insecure"].(bool)
	user, _ := params["user"].(string)
	password, _ := params["password"].(string)
	token, _ := params["token"].(string)

	key, _ := params["key"].(string)
	summary, _ := params["summary"].(string)
	description, _ := params["description"].(string)
	customFields, _ := params["customFields"].(string)

	jiraOptions := vendors.JiraOptions{
		URL:         url,
		Timeout:     timeout,
		Insecure:    insecure,
		User:        user,
		Password:    password,
		AccessToken: token,
	}
	jiraIssueOptions := vendors.JiraIssueOptions{
		IdOrKey:      key,
		Summary:      summary,
		Description:  description,
		CustomFields: customFields,
	}

	jira := vendors.NewJira(jiraOptions)

	response, err := jira.UpdateIssue(jiraIssueOptions)
	if err != nil {
		return nil, err
	}

	return response, nil
}

func (tpl *Template) JiraSearchIssue(params map[string]interface{}) ([]byte, error) {

	url, _ := params["url"].(string)
	timeout, _ := params["timeout"].(int)
	if timeout == 0 {
		timeout = 10
	}
	insecure, _ := params["insecure"].(bool)
	user, _ := params["user"].(string)
	password, _ := params["password"].(string)
	token, _ := params["token"].(string)

	jql, _ := params["jql"].(string)
	fields := strings.Split(params["fields"].(string), ",")
	maxResults, _ := params["maxResults"].(int)

	jiraOptions := vendors.JiraOptions{
		URL:         url,
		Timeout:     timeout,
		Insecure:    insecure,
		User:        user,
		Password:    password,
		AccessToken: token,
	}
	jiraSearchOptions := vendors.JiraSearchIssueOptions{
		SearchPattern: jql,
		MaxResults:    maxResults,
		Fields:        fields,
	}

	jira := vendors.NewJira(jiraOptions)

	response, err := jira.SearchIssue(jiraSearchOptions)
	if err != nil {
		return nil, err
	}

	return response, nil
}

func (tpl *Template) JiraCreateIssue(params map[string]interface{}) ([]byte, error) {

	url, _ := params["url"].(string)
	timeout, _ := params["timeout"].(int)
	if timeout == 0 {
		timeout = 10
	}
	insecure, _ := params["insecure"].(bool)
	user, _ := params["user"].(string)
	password, _ := params["password"].(string)
	token, _ := params["token"].(string)

	key, _ := params["projectKey"].(string)
	summary, _ := params["summary"].(string)
	description, _ := params["description"].(string)
	assignee, _ := params["assignee"].(string)
	reporter, _ := params["reporter"].(string)
	labels := strings.Split(params["labels"].(string), ",")
	priority, _ := params["priority"].(string)
	components, _ := params["components"].(string)
	issueType, _ := params["issueType"].(string)
	customFields, _ := params["customFields"].(string)

	jiraOptions := vendors.JiraOptions{
		URL:         url,
		Timeout:     timeout,
		Insecure:    insecure,
		User:        user,
		Password:    password,
		AccessToken: token,
	}
	jiraIssueOptions := vendors.JiraIssueOptions{
		ProjectKey:   key,
		Summary:      summary,
		Description:  description,
		Type:         issueType,
		Priority:     priority,
		Labels:       labels,
		Components:   components,
		Assignee:     assignee,
		Reporter:     reporter,
		CustomFields: customFields,
	}

	jira := vendors.NewJira(jiraOptions)

	response, err := jira.CreateIssue(jiraIssueOptions)
	if err != nil {
		return nil, err
	}

	return response, nil
}

func (tpl *Template) GrafanaCreateDashboard(params map[string]interface{}) ([]byte, error) {

	url, _ := params["url"].(string)
	timeout, _ := params["timeout"].(int)
	if timeout == 0 {
		timeout = 15
	}
	insecure, _ := params["insecure"].(bool)
	token, _ := params["token"].(string)
	orgID, _ := params["orgid"].(string)
	dUID, _ := params["uid"].(string)
	dSlug, _ := params["slug"].(string)
	dTimeZone, _ := params["timezone"].(string)

	title, _ := params["title"].(string)
	fUID, _ := params["fuid"].(string)
	tag, _ := params["tags"].(string)
	tags := []string{}
	if tag != "" {
		tags = strings.Split(tag, ",")
	}
	from, _ := params["from"].(string)
	to, _ := params["to"].(string)

	clonedUID, _ := params["cloneduid"].(string)

	panelIDS := params["panelids"].(string)
	var cpanelIDs []string
	if panelIDS != "" {
		cpanelIDs = strings.Split(panelIDS, ",")
	}
	titles := params["ptitles"].(string)
	var ptitles []string
	if titles != "" {
		ptitles = strings.Split(titles, ",")
	}

	grafanaOptions := vendors.GrafanaOptions{
		URL:               url,
		Timeout:           timeout,
		Insecure:          insecure,
		APIKey:            token,
		OrgID:             orgID,
		DashboardUID:      dUID,
		DashboardSlug:     dSlug,
		DashboardTimezone: dTimeZone,
	}

	grafanaCreateDashboardOptions := vendors.GrafanaCreateDahboardOptions{
		Title:     title,
		FolderUID: fUID,
		Tags:      tags,
		From:      from,
		To:        to,
		Cloned: vendors.GrafanaClonedDahboardOptions{
			UID:         clonedUID,
			PanelIDs:    cpanelIDs,
			PanelTitles: ptitles,
			Count:       3,
			Width:       7,
			Height:      7,
		},
	}

	grafana := vendors.NewGrafana(grafanaOptions)

	response, err := grafana.CreateDashboard(grafanaCreateDashboardOptions)
	if err != nil {
		return nil, err
	}
	return response, nil
}

func (tpl *Template) GrafanaCopyDashboard(params map[string]interface{}) ([]byte, error) {

	url, _ := params["url"].(string)
	timeout, _ := params["timeout"].(int)
	if timeout == 0 {
		timeout = 15
	}
	insecure, _ := params["insecure"].(bool)
	token, _ := params["token"].(string)
	orgID, _ := params["orgid"].(string)
	dUID, _ := params["uid"].(string)
	dSlug, _ := params["slug"].(string)
	dTimeZone, _ := params["timezone"].(string)

	title, _ := params["title"].(string)
	fUID, _ := params["fuid"].(string)
	tag, _ := params["tags"].(string)
	tags := []string{}
	if tag != "" {
		tags = strings.Split(tag, ",")
	}
	from, _ := params["from"].(string)
	to, _ := params["to"].(string)

	clonedUID, _ := params["cloneduid"].(string)

	grafanaOptions := vendors.GrafanaOptions{
		URL:               url,
		Timeout:           timeout,
		Insecure:          insecure,
		APIKey:            token,
		OrgID:             orgID,
		DashboardUID:      dUID,
		DashboardSlug:     dSlug,
		DashboardTimezone: dTimeZone,
	}

	grafanaCreateDashboardOptions := vendors.GrafanaCreateDahboardOptions{
		Title:     title,
		FolderUID: fUID,
		Tags:      tags,
		From:      from,
		To:        to,
		Cloned: vendors.GrafanaClonedDahboardOptions{
			UID: clonedUID,
		},
	}

	grafana := vendors.NewGrafana(grafanaOptions)

	response, err := grafana.CopyDashboard(grafanaCreateDashboardOptions)
	if err != nil {
		return nil, err
	}
	return response, nil
}

func (tpl *Template) PagerDutyCreateIncident(params map[string]interface{}) ([]byte, error) {

	if len(params) == 0 {
		return nil, fmt.Errorf("PagerDutyEscalate err => %s", "no params passed")
	}

	url, _ := params["url"].(string)
	timeout, _ := params["timeout"].(int)
	if timeout == 0 {
		timeout = 10
	}
	insecure, _ := params["insecure"].(bool)
	token, _ := params["token"].(string)

	pagerDutyOptions := vendors.PagerDutyOptions{
		URL:      url,
		Timeout:  timeout,
		Insecure: insecure,
		Token:    token,
	}

	pagerDuty := vendors.NewPagerDuty(pagerDutyOptions, tpl.logger)

	title, _ := params["title"].(string)
	body, _ := params["body"].(string)
	urgency, _ := params["urgency"].(string)
	serviceID, _ := params["serviceID"].(string)
	priorityID, _ := params["priorityID"].(string)

	incidentOptions := vendors.PagerDutyIncidentOptions{
		Title:      title,
		Body:       body,
		Urgency:    urgency,
		ServiceID:  serviceID,
		PriorityID: priorityID,
	}

	from, _ := params["from"].(string)

	createOptions := vendors.PagerDutyCreateIncidentOptions{
		From: from,
	}

	return pagerDuty.CreateIncident(incidentOptions, createOptions)
}

func (tpl *Template) PagerDutySendNoteToIncident(params map[string]interface{}) ([]byte, error) {

	if len(params) == 0 {
		return nil, fmt.Errorf("PagerDutyEscalate err => %s", "no params passed")
	}

	url, _ := params["url"].(string)
	timeout, _ := params["timeout"].(int)
	if timeout == 0 {
		timeout = 10
	}
	insecure, _ := params["insecure"].(bool)
	token, _ := params["token"].(string)

	pagerDutyOptions := vendors.PagerDutyOptions{
		URL:      url,
		Timeout:  timeout,
		Insecure: insecure,
		Token:    token,
	}

	pagerDuty := vendors.NewPagerDuty(pagerDutyOptions, tpl.logger)

	incidentId, _ := params["incidentid"].(string)
	noteContent, _ := params["notecontent"].(string)

	noteOptions := vendors.PagerDutyIncidentNoteOptions{
		IncidentID:  incidentId,
		NoteContent: noteContent,
	}

	from, _ := params["from"].(string)

	createOptions := vendors.PagerDutyCreateIncidentOptions{
		From: from,
	}

	return pagerDuty.CreateIncidentNote(noteOptions, createOptions)
}

func (tpl *Template) PrometheusGet(params map[string]interface{}) ([]byte, error) {

	if len(params) == 0 {
		return nil, fmt.Errorf("PrometheusGet err => %s", "no params allowed")
	}

	url, _ := params["url"].(string)
	timeout, _ := params["timeout"].(int)
	if timeout == 0 {
		timeout = 5
	}

	insecure, _ := params["insecure"].(bool)
	user, _ := params["user"].(string)
	password, _ := params["password"].(string)

	query, _ := params["query"].(string)
	if utils.IsEmpty(query) {
		return nil, fmt.Errorf("PrometheusGet err => %s", "query is empty")
	}

	from, _ := params["from"].(string)
	to, _ := params["to"].(string)
	step, _ := params["step"].(string)
	prms, _ := params["params"].(string)

	noerror, _ := params["noerror"].(bool)

	prometheusOptions := vendors.PrometheusOptions{
		URL:      url,
		User:     user,
		Password: password,
		Timeout:  timeout,
		Insecure: insecure,
		Query:    query,
		From:     from,
		To:       to,
		Step:     step,
		Params:   prms,
	}

	prometheus := vendors.NewPrometheus(prometheusOptions)

	d, err := prometheus.Get()
	if noerror {
		err = nil
	}
	return d, err
}

func (tpl *Template) TemplateRender(name string, obj interface{}) (string, error) {

	opts := TemplateOptions{
		Content:     tpl.options.Content,
		Funcs:       tpl.funcs,
		FilterFuncs: tpl.options.FilterFuncs,
	}
	t, err := NewTextTemplate(opts, tpl.logger)
	if err != nil {
		return "", err
	}

	b, err := t.customRender(name, obj)
	if err != nil {
		return "", err
	}
	return string(b), nil
}

func (tpl *Template) TemplateRenderFile(path string, obj interface{}) (string, error) {

	content, err := utils.Content(path)
	if err != nil {
		return "", err
	}

	opts := TemplateOptions{
		Content:     string(content),
		Funcs:       tpl.funcs,
		FilterFuncs: tpl.options.FilterFuncs,
	}
	t, err := NewTextTemplate(opts, tpl.logger)
	if err != nil {
		return "", err
	}

	b, err := t.RenderObject(obj)
	if err != nil {
		return "", err
	}
	return string(b), nil
}

func (tpl *Template) GoogleCalendarGetEvents(params map[string]interface{}) ([]byte, error) {

	if len(params) == 0 {
		return nil, fmt.Errorf("GoogleCalendarGetEvents err => %s", "no params allowed")
	}

	timeout, _ := params["timeout"].(int)
	if timeout == 0 {
		timeout = 10
	}
	insecure, _ := params["insecure"].(bool)
	clientID, _ := params["clientID"].(string)
	clientSecret, _ := params["clientSecret"].(string)
	token, _ := params["token"].(string)

	googleOptions := vendors.GoogleOptions{
		Timeout:           timeout,
		Insecure:          insecure,
		OAuthClientID:     clientID,
		OAuthClientSecret: clientSecret,
		RefreshToken:      token,
	}

	google := vendors.NewGoogle(googleOptions, tpl.logger)

	id, _ := params["ID"].(string)
	calendarOptions := vendors.GoogleCalendarOptions{
		ID: id,
	}

	timeMin, _ := params["timeMin"].(string)
	timeMax, _ := params["timeMax"].(string)
	timeZone, _ := params["timeZone"].(string)

	calendarGetEventsOptions := vendors.GoogleCalendarGetEventsOptions{
		TimeMin:      timeMin,
		TimeMax:      timeMax,
		TimeZone:     timeZone,
		SingleEvents: true,
		OrderBy:      "startTime",
	}

	return google.CalendarGetEvents(calendarOptions, calendarGetEventsOptions)
}

func (tpl *Template) GoogleCalendarInsertEvent(params map[string]interface{}) ([]byte, error) {

	if len(params) == 0 {
		return nil, fmt.Errorf("GoogleCalendarInsertEvent err => %s", "no params allowed")
	}

	timeout, _ := params["timeout"].(int)
	if timeout == 0 {
		timeout = 10
	}
	insecure, _ := params["insecure"].(bool)
	clientID, _ := params["clientID"].(string)
	clientSecret, _ := params["clientSecret"].(string)
	token, _ := params["token"].(string)

	googleOptions := vendors.GoogleOptions{
		Timeout:           timeout,
		Insecure:          insecure,
		OAuthClientID:     clientID,
		OAuthClientSecret: clientSecret,
		RefreshToken:      token,
	}

	google := vendors.NewGoogle(googleOptions, tpl.logger)

	id, _ := params["ID"].(string)
	calendarOptions := vendors.GoogleCalendarOptions{
		ID: id,
	}

	summary, _ := params["summary"].(string)
	description, _ := params["description"].(string)
	start, _ := params["start"].(string)
	end, _ := params["end"].(string)
	timeZone, _ := params["timeZone"].(string)
	visibility, _ := params["visibility"].(string)
	conferenceID, _ := params["conferenceID"].(string)

	calendarInsertEventOptions := vendors.GoogleCalendarInsertEventOptions{
		Summary:      summary,
		Description:  description,
		Start:        start,
		End:          end,
		TimeZone:     timeZone,
		Visibility:   visibility,
		ConferenceID: conferenceID,
	}

	return google.CalendarInsertEvent(calendarOptions, calendarInsertEventOptions)
}

func (tpl *Template) GoogleCalendarDeleteEvents(params map[string]interface{}) ([]byte, error) {

	if len(params) == 0 {
		return nil, fmt.Errorf("GoogleCalendarDeleteEvents err => %s", "no params allowed")
	}

	timeout, _ := params["timeout"].(int)
	if timeout == 0 {
		timeout = 10
	}
	insecure, _ := params["insecure"].(bool)
	clientID, _ := params["clientID"].(string)
	clientSecret, _ := params["clientSecret"].(string)
	token, _ := params["token"].(string)

	googleOptions := vendors.GoogleOptions{
		Timeout:           timeout,
		Insecure:          insecure,
		OAuthClientID:     clientID,
		OAuthClientSecret: clientSecret,
		RefreshToken:      token,
	}

	google := vendors.NewGoogle(googleOptions, tpl.logger)

	id, _ := params["ID"].(string)
	calendarOptions := vendors.GoogleCalendarOptions{
		ID: id,
	}

	timeMin, _ := params["timeMin"].(string)
	timeMax, _ := params["timeMax"].(string)
	timeZone, _ := params["timeZone"].(string)

	calendarGetEventsOptions := vendors.GoogleCalendarGetEventsOptions{
		TimeMin:  timeMin,
		TimeMax:  timeMax,
		TimeZone: timeZone,
	}

	return google.CalendarDeleteEvents(calendarOptions, calendarGetEventsOptions)
}

func (tpl *Template) SSHRun(params map[string]interface{}) ([]byte, error) {

	user, _ := params["user"].(string)
	host, _ := params["host"].(string)
	command, _ := params["command"].(string)
	key, _ := params["key"].(string)
	timeout, _ := params["timeout"].(int)
	if timeout == 0 {
		timeout = 40
	}

	privateKey, err := utils.Content(key)
	if err != nil {
		return nil, err
	}

	sshOptions := vendors.SSHOptions{
		User:       user,
		Address:    host,
		PrivateKey: privateKey,
		Command:    command,
		Timeout:    timeout,
	}

	ssh := vendors.NewSSH(sshOptions)
	response, err := ssh.Run(sshOptions)
	if err != nil {
		return nil, err
	}

	return response, nil

}

func (tpl *Template) ListFilesWithModTime(rootDir string) (map[string]string, error) {
	filesMap := make(map[string]string)

	// Walk through the directory tree
	err := filepath.Walk(rootDir, func(path string, info os.FileInfo, err error) error {
		if err != nil {
			// Handle the error (e.g., skip the file or directory)
			fmt.Println("Error accessing", path, ":", err)
			return nil
		}

		if !info.IsDir() {
			// Extract and collect filename and last modified date
			filename := filepath.Base(path)
			filesMap[filename] = info.ModTime().Format(time.RFC3339)
		}
		return nil
	})

	if err != nil {
		return nil, fmt.Errorf("error walking the directory: %w", err)
	}

	return filesMap, nil
}

func (tpl *Template) VMReset(params map[string]interface{}) ([]byte, error) {

	user, _ := params["user"].(string)
	url, _ := params["url"].(string)
	password, _ := params["password"].(string)
	vms := strings.Split(params["vms"].(string), ",")
	timeout, _ := params["timeout"].(int)
	if timeout == 0 {
		timeout = 20
	}
	insecure, _ := params["insecure"].(bool)

	vcenterOptions := vendors.VCenterOptions{
		URL:      url,
		User:     user,
		Password: password,
		Timeout:  timeout,
		Insecure: insecure,
	}

	vmNames := vendors.VCenterVMNameOptions{
		Names: vms,
	}

	vcenterOptions, err := vendors.InitializeVCenterSession(vcenterOptions)
	if err != nil {
		return nil, err
	}

	vcenter := vendors.NewVCenter(vcenterOptions)

	var vi vendors.VMsResponse

	vmInfo, err := vcenter.GetVMsByName(vmNames)
	if err != nil {
		return nil, err
	}

	err = json.Unmarshal(vmInfo, &vi)
	if err != nil {
		return nil, err
	}

	if len(vi.Value) == 0 {
		return nil, fmt.Errorf("no VMs found")
	}

	var response []byte

	if len(vi.Value) > 0 {
		for _, vm := range vi.Value {
			response, err = vcenter.ResetVM(vm.VM)
			if err != nil {
				return nil, err
			}
		}
	}

	return response, nil
}

func (tpl *Template) VMStop(params map[string]interface{}) ([]byte, error) {

	user, _ := params["user"].(string)
	url, _ := params["url"].(string)
	password, _ := params["password"].(string)
	vms := strings.Split(params["vms"].(string), ",")
	timeout, _ := params["timeout"].(int)
	if timeout == 0 {
		timeout = 20
	}
	insecure, _ := params["insecure"].(bool)

	vcenterOptions := vendors.VCenterOptions{
		URL:      url,
		User:     user,
		Password: password,
		Timeout:  timeout,
		Insecure: insecure,
	}

	vmNames := vendors.VCenterVMNameOptions{
		Names: vms,
	}

	vcenterOptions, err := vendors.InitializeVCenterSession(vcenterOptions)
	if err != nil {
		return nil, err
	}

	vcenter := vendors.NewVCenter(vcenterOptions)

	var vi vendors.VMsResponse

	vmInfo, err := vcenter.GetVMsByName(vmNames)
	if err != nil {
		return nil, err
	}

	err = json.Unmarshal(vmInfo, &vi)
	if err != nil {
		return nil, err
	}

	if len(vi.Value) == 0 {
		return nil, fmt.Errorf("no VMs found")
	}

	var response []byte

	if len(vi.Value) > 0 {
		for _, vm := range vi.Value {
			response, err = vcenter.StopVM(vm.VM)
			if err != nil {
				return nil, err
			}
		}
	}

	return response, nil

}

func (tpl *Template) VMStart(params map[string]interface{}) ([]byte, error) {

	user, _ := params["user"].(string)
	url, _ := params["url"].(string)
	password, _ := params["password"].(string)
	vms := strings.Split(params["vms"].(string), ",")
	timeout, _ := params["timeout"].(int)
	if timeout == 0 {
		timeout = 20
	}
	insecure, _ := params["insecure"].(bool)

	vcenterOptions := vendors.VCenterOptions{
		URL:      url,
		User:     user,
		Password: password,
		Timeout:  timeout,
		Insecure: insecure,
	}

	vmNames := vendors.VCenterVMNameOptions{
		Names: vms,
	}

	vcenterOptions, err := vendors.InitializeVCenterSession(vcenterOptions)
	if err != nil {
		return nil, err
	}

	vcenter := vendors.NewVCenter(vcenterOptions)

	var vi vendors.VMsResponse

	vmInfo, err := vcenter.GetVMsByName(vmNames)
	if err != nil {
		return nil, err
	}

	err = json.Unmarshal(vmInfo, &vi)
	if err != nil {
		return nil, err
	}

	if len(vi.Value) == 0 {
		return nil, fmt.Errorf("no VMs found")
	}

	var response []byte

	if len(vi.Value) > 0 {
		for _, vm := range vi.Value {
			response, err = vcenter.StartVM(vm.VM)
			if err != nil {
				return nil, err
			}
		}
	}

	return response, nil

}

func (tpl *Template) VMStatus(params map[string]interface{}) ([]byte, error) {

	user, _ := params["user"].(string)
	url, _ := params["url"].(string)
	password, _ := params["password"].(string)
	vms := strings.Split(params["vms"].(string), ",")
	timeout, _ := params["timeout"].(int)
	if timeout == 0 {
		timeout = 20
	}
	insecure, _ := params["insecure"].(bool)

	vcenterOptions := vendors.VCenterOptions{
		URL:      url,
		User:     user,
		Password: password,
		Timeout:  timeout,
		Insecure: insecure,
	}

	vmNames := vendors.VCenterVMNameOptions{
		Names: vms,
	}

	vcenterOptions, err := vendors.InitializeVCenterSession(vcenterOptions)
	if err != nil {
		return nil, err
	}

	vcenter := vendors.NewVCenter(vcenterOptions)

	var vi vendors.VMsResponse

	vmInfo, err := vcenter.GetVMsByName(vmNames)
	if err != nil {
		return nil, err
	}
	err = json.Unmarshal(vmInfo, &vi)
	if err != nil {
		return nil, err
	}

	var response []byte

	if len(vi.Value) > 0 {
		for _, vm := range vi.Value {
			response, err = vcenter.GetVM(vm.VM)
			if err != nil {
				return nil, err
			}
		}
	}

	return response, nil

}

func (tpl *Template) CatchpointInstantTest(params map[string]interface{}) ([]byte, error) {

	url, _ := params["url"].(string)
	timeout, _ := params["timeout"].(int)
	if timeout == 0 {
		timeout = 10
	}
	token, _ := params["token"].(string)
	pollTime, _ := params["pollTime"].(int)
	pollDelay, _ := params["pollDelay"].(int)
	pageSize, _ := params["pageSize"].(int)
	pageNumber, _ := params["pageNumber"].(int)

	countries := strings.Split(params["countries"].(string), ",")

	catchpointOptions := vendors.CatchpointOptions{
		APIToken: token,
		Timeout:  timeout,
		Insecure: true,
		Retries:  3,
	}

	catchpoint := vendors.NewCatchpoint(catchpointOptions, tpl.logger)

	nodesOpts := vendors.CatchpointSearchNodesWithOptions{
		Targeted:    false,
		Active:      true,
		Paused:      false,
		NetworkType: 0,
		IPv6:        false,
		PageNumber:  pageNumber,
		PageSize:    pageSize,
	}
	var d vendors.CatchpointSearchNodesWithOptionsResponse

	var nodes []*vendors.Node
	for _, country := range countries {

		ctr := common.CountryByShort(country)
		nodesOpts.Country = ctr
		r, _ := catchpoint.CustomSearchNodesWithOptions(catchpointOptions, nodesOpts)
		json.Unmarshal(r, &d)

		for _, n := range *d.Data.Nodes {
			nodes = append(nodes, &vendors.Node{
				ID:   n.ID,
				Name: n.Name,
				Country: &vendors.CatchpointCountry{
					Name: n.Country.Name,
				},
			})

		}
	}
	if len(nodes) == 0 {
		return nil, fmt.Errorf("no nodes found with the given parameters")
	}

	var nodesStr string
	for _, n := range nodes {
		nodesStr = nodesStr + strconv.Itoa(n.ID) + ","
	}
	nodesStr = nodesStr[:len(nodesStr)-1]
	instantTestOptions := vendors.CatchpointInstantTestOptions{
		URL:             url,
		NodesIds:        nodesStr,
		HTTPMethodType:  0,
		InstantTestType: 0,
		MonitorType:     2,
		OnDemand:        true,
	}

	wmrByte, err := catchpoint.CustomInstantTest(catchpointOptions, instantTestOptions)
	if err != nil {
		return nil, catchpoint.CheckError(wmrByte, err)
	}

	wmr := vendors.CatchpointIstantTestResponse{}
	json.Unmarshal(wmrByte, &wmr)

	var cancel context.CancelFunc
	ctx, cancel := context.WithTimeout(context.Background(), time.Duration(pollTime)*time.Second)
	defer cancel()

	var testResults *[]vendors.CatchpointInstantTestResultReponse

	allReady, successNodes := catchpoint.WaitPollSuccessOrCancelDetailed(ctx, pollDelay, wmr.Data.ID, nodes, catchpointOptions)

	if allReady {
		testResults, err = catchpoint.GetLogReport(catchpointOptions, wmr.Data.ID, nodes)
		if err != nil {
			return nil, fmt.Errorf("unable to get the test results: %w", err)
		}
	} else {
		if len(successNodes) > 0 {
			testResults, err = catchpoint.GetLogReport(catchpointOptions, wmr.Data.ID, successNodes)
			if err != nil {
				return nil, fmt.Errorf("unable to get the test results: %w", err)
			}
		} else {
			return nil, fmt.Errorf("no nodes succeeded in polling;")
		}
	}

	summary, err := catchpoint.GenerateSummary(testResults)
	if err != nil {
		return nil, fmt.Errorf("unable to generate the summary")
	}
	summaryBytes, _ := json.Marshal(summary)

	return summaryBytes, nil

}

func (tpl *Template) setTemplateFuncs(funcs map[string]any) {

	funcs["parserLine"] = tpl.ParserLine

	funcs["logError"] = tpl.LogError
	funcs["logWarn"] = tpl.LogWarn
	funcs["logDebug"] = tpl.LogDebug
	funcs["logInfo"] = tpl.LogInfo

	funcs["regexReplaceAll"] = tpl.RegexReplaceAll
	funcs["regexMatch"] = tpl.RegexMatch
	funcs["regexFindSubmatch"] = tpl.RegexFindSubmatch

	funcs["regexMatchFindKeys"] = tpl.RegexMatchFindKeys
	funcs["regexMatchFindKey"] = tpl.RegexMatchFindKey
	funcs["regexMatchObjectByField"] = tpl.RegexMatchObjectByField

	funcs["findKeys"] = tpl.FindKeys
	funcs["findKey"] = tpl.FindKey
	funcs["findObject"] = tpl.FindObject
	funcs["findObjects"] = tpl.FindObjects
	funcs["findObjectByField"] = tpl.FindObject
	funcs["countOccurrences"] = tpl.CountOccurrences
	funcs["sortOccurrences"] = tpl.SortOccurrences

	funcs["replaceAll"] = tpl.ReplaceAll
	funcs["toLower"] = tpl.ToLower
	funcs["toTitle"] = tpl.ToTitle
	funcs["toUpper"] = tpl.ToUpper
	funcs["toJSON"] = tpl.ToJson // deprecated
	funcs["toJson"] = tpl.ToJson
	funcs["fromJson"] = tpl.FromJson
	funcs["split"] = tpl.Split
	funcs["join"] = tpl.Join
	funcs["isEmpty"] = tpl.IsEmpty
	funcs["isNotEmpty"] = tpl.IsNotEmpty
	funcs["env"] = tpl.Env
	funcs["getEnv"] = tpl.Env // deprecated
	funcs["timeFormat"] = tpl.TimeFormat
	funcs["timeNano"] = tpl.TimeNano
	funcs["jsonEscape"] = tpl.JsonEscape
	funcs["toString"] = tpl.ToString
	funcs["escapeString"] = tpl.EscapeString
	funcs["unescapeString"] = tpl.UnescapeString
	funcs["jsonata"] = tpl.Jsonata
	funcs["gjson"] = tpl.Gjson
	funcs["ifDef"] = tpl.IfDef
	funcs["ifElse"] = tpl.IfElse
	funcs["ifIP"] = tpl.IfIP
	funcs["ifIPAndPort"] = tpl.IfIPAndPort
	funcs["content"] = tpl.Content
	funcs["urlWait"] = tpl.URLWait
	funcs["gitlabPipelineVars"] = tpl.GitlabPipelineVars
	funcs["tagExists"] = tpl.TagExists
	funcs["tagValue"] = tpl.TagValue
	funcs["dateParse"] = tpl.DateParse
	funcs["durationBetween"] = tpl.DurationBetween
	funcs["nowFmt"] = tpl.NowFmt
	funcs["sleep"] = tpl.Sleep
	funcs["error"] = tpl.Error
	funcs["uuid"] = tpl.UUID

<<<<<<< HEAD
	funcs["catchPointTest"] = tpl.CatchpointTestDomain

=======
	funcs["catchpointInstantTest"] = tpl.CatchpointInstantTest
	funcs["httpGetHeader"] = tpl.HttpGetHeader
>>>>>>> 8ad2d787
	funcs["httpGet"] = tpl.HttpGet
	funcs["httpGetSilent"] = tpl.HttpGetSilent
	funcs["httpPost"] = tpl.HttpPost
	funcs["httpForm"] = tpl.HttpForm

	funcs["jiraSearchAssets"] = tpl.JiraSearchAssets
	funcs["jiraCreateIssue"] = tpl.JiraCreateIssue
	funcs["jiraSearchIssue"] = tpl.JiraSearchIssue
	funcs["jiraCreateAsset"] = tpl.JiraCreateAsset
	funcs["jiraMoveIssue"] = tpl.JiraMoveIssue
	funcs["jiraAddComment"] = tpl.JiraAddComment
	funcs["jiraUpdateIssue"] = tpl.JiraUpdateIssue
	funcs["jiraIssueTransition"] = tpl.JiraIssueTransition
	funcs["jiraGetIssueTransition"] = tpl.JiraGetIssueTransition

	funcs["grafanaCreateDashboard"] = tpl.GrafanaCreateDashboard
	funcs["grafanaCopyDashboard"] = tpl.GrafanaCopyDashboard
	funcs["pagerDutyCreateIncident"] = tpl.PagerDutyCreateIncident
	funcs["pagerDutySendNoteToIncident"] = tpl.PagerDutySendNoteToIncident
	funcs["templateRender"] = tpl.TemplateRender
	funcs["templateRenderFile"] = tpl.TemplateRenderFile
	funcs["googleCalendarGetEvents"] = tpl.GoogleCalendarGetEvents
	funcs["googleCalendarInsertEvent"] = tpl.GoogleCalendarInsertEvent
	funcs["googleCalendarDeleteEvents"] = tpl.GoogleCalendarDeleteEvents
	funcs["sshRun"] = tpl.SSHRun
	funcs["listFilesWithModTime"] = tpl.ListFilesWithModTime

	funcs["vmReset"] = tpl.VMReset
	funcs["vmStart"] = tpl.VMStart
	funcs["vmStop"] = tpl.VMStop
	funcs["vmStatus"] = tpl.VMStatus

	funcs["prometheusGet"] = tpl.PrometheusGet
}

func (tpl *Template) filterFuncsByContent(funcs map[string]any, content string) map[string]any {

	m := make(map[string]any)
	for k, v := range funcs {
		if strings.Contains(content, k) {
			m[k] = v
		}
	}
	return m
}

func (tpl *TextTemplate) customRender(name string, obj interface{}) ([]byte, error) {

	var b bytes.Buffer
	var err error

	if empty, _ := tpl.IsEmpty(name); empty {
		err = tpl.template.Execute(&b, obj)
	} else {
		err = tpl.template.ExecuteTemplate(&b, name, obj)
	}
	if err != nil {
		return nil, err
	}
	return b.Bytes(), nil
}

func (tpl *TextTemplate) CustomRenderWithOptions(opts TemplateOptions) ([]byte, error) {

	var obj interface{}
	if !utils.IsEmpty(opts.Object) {
		err := json.Unmarshal([]byte(opts.Object), &obj)
		if err != nil {
			return nil, err
		}
	}
	return tpl.customRender(tpl.options.Name, obj)
}

func (tpl *TextTemplate) Render() ([]byte, error) {
	return tpl.CustomRenderWithOptions(tpl.options)
}

func (tpl *TextTemplate) RenderObject(obj interface{}) ([]byte, error) {
	return tpl.customRender(tpl.options.Name, obj)
}

func NewTextTemplate(options TemplateOptions, logger common.Logger) (*TextTemplate, error) {

	if utils.IsEmpty(options.Content) {
		return nil, errors.New("no content")
	}

	var tpl = TextTemplate{}
	var t *txtTemplate.Template

	funcs := sprig.TxtFuncMap()
	tpl.setTemplateFuncs(funcs)
	for k, v := range options.Funcs {
		funcs[k] = v
	}

	if options.FilterFuncs {
		funcs = tpl.filterFuncsByContent(funcs, options.Content)
	}

	t, err := txtTemplate.New(options.Name).Funcs(funcs).Parse(options.Content)
	if err != nil {
		return nil, err
	}

	if !utils.IsEmpty(options.Files) {
		t, err = t.ParseFiles(options.Files...)
		if err != nil {
			return nil, err
		}
	}

	if !utils.IsEmpty(options.Pattern) {
		t, err = t.ParseGlob(options.Pattern)
		if err != nil {
			return nil, err
		}
	}

	tpl.tpl = t
	tpl.template = t
	tpl.funcs = funcs
	tpl.options = options
	tpl.logger = logger
	return &tpl, nil
}

func (tpl *HtmlTemplate) customRender(name string, obj interface{}) ([]byte, error) {

	var b bytes.Buffer
	var err error

	if empty, _ := tpl.IsEmpty(name); empty {
		err = tpl.template.Execute(&b, obj)
	} else {
		err = tpl.template.ExecuteTemplate(&b, name, obj)
	}
	if err != nil {
		return nil, err
	}
	return b.Bytes(), nil
}

func (tpl *HtmlTemplate) CustomRenderWithOptions(opts TemplateOptions) ([]byte, error) {

	var obj interface{}
	if !utils.IsEmpty(opts.Object) {
		err := json.Unmarshal([]byte(opts.Object), &obj)
		if err != nil {
			return nil, err
		}
	}
	return tpl.customRender(tpl.options.Name, obj)
}

func (tpl *HtmlTemplate) Render() ([]byte, error) {
	return tpl.CustomRenderWithOptions(tpl.options)
}

func (tpl *HtmlTemplate) RenderObject(obj interface{}) ([]byte, error) {
	return tpl.customRender(tpl.options.Name, obj)
}

func NewHtmlTemplate(options TemplateOptions, logger common.Logger) (*HtmlTemplate, error) {

	if utils.IsEmpty(options.Content) {
		return nil, errors.New("no content")
	}

	var tpl = HtmlTemplate{}
	var t *htmlTemplate.Template

	funcs := sprig.HtmlFuncMap()
	tpl.setTemplateFuncs(funcs)
	for k, v := range options.Funcs {
		funcs[k] = v
	}

	if options.FilterFuncs {
		funcs = tpl.filterFuncsByContent(funcs, options.Content)
	}

	t, err := htmlTemplate.New(options.Name).Funcs(funcs).Parse(options.Content)
	if err != nil {
		return nil, err
	}

	if !utils.IsEmpty(options.Files) {
		t, err = t.ParseFiles(options.Files...)
		if err != nil {
			return nil, err
		}
	}

	if !utils.IsEmpty(options.Pattern) {
		t, err = t.ParseGlob(options.Pattern)
		if err != nil {
			return nil, err
		}
	}

	tpl.tpl = t
	tpl.template = t
	tpl.funcs = funcs
	tpl.options = options
	tpl.logger = logger
	return &tpl, nil
}

func (tpl *Template) HttpGetSilent(params map[string]interface{}) ([]byte, error) {
	if len(params) == 0 {
		return nil, fmt.Errorf("HttpGetSilent err => %s", "no params allowed")
	}

	url, _ := params["url"].(string)
	insecure, _ := params["insecure"].(bool)
	timeout, ok := params["timeout"].(int)
	if !ok || timeout <= 0 {
		timeout = 5
	}

	headers := map[string]string{}
	for key, value := range params {
		if key == "url" || key == "timeout" || key == "insecure" {
			continue
		}
		if strValue, ok := value.(string); ok {
			headers[key] = strValue
		}
	}

	var transport = &http.Transport{
		Dial:                (&net.Dialer{Timeout: time.Duration(timeout) * time.Second}).Dial,
		TLSHandshakeTimeout: time.Duration(timeout) * time.Second,
		TLSClientConfig:     &tls.Config{InsecureSkipVerify: insecure},
	}

	client := http.Client{
		Timeout:   time.Duration(timeout) * time.Second,
		Transport: transport,
	}

	body, code, err := utils.HttpRequestRawWithHeadersOutCodeSilent(&client, "GET", url, headers, nil)

	if err != nil {
		return nil, fmt.Errorf("HttpGetSilent err => HTTP status %d, error: %v", code, err)
	}

	return body, nil
}<|MERGE_RESOLUTION|>--- conflicted
+++ resolved
@@ -885,10 +885,33 @@
 
 	insecure, _ := params["insecure"].(bool)
 
+	clientCrt, _ := params["clientCrt"].(string)
+	clientKey, _ := params["clientKey"].(string)
+
+	var certs []tls.Certificate
+	if !utils.IsEmpty(clientCrt) && !utils.IsEmpty(clientKey) {
+		pair, err := tls.X509KeyPair([]byte(clientCrt), []byte(clientKey))
+		if err != nil {
+			return nil, err
+		}
+		certs = append(certs, pair)
+	}
+
+	var rootCAs *x509.CertPool
+	clientCA, _ := params["clientCA"].(string)
+	if !utils.IsEmpty(clientCA) {
+		rootCAs := x509.NewCertPool()
+		rootCAs.AppendCertsFromPEM([]byte(clientCA))
+	}
+
 	var transport = &http.Transport{
 		Dial:                (&net.Dialer{Timeout: time.Duration(timeout) * time.Second}).Dial,
 		TLSHandshakeTimeout: time.Duration(timeout) * time.Second,
-		TLSClientConfig:     &tls.Config{InsecureSkipVerify: insecure},
+		TLSClientConfig: &tls.Config{
+			RootCAs:            rootCAs,
+			Certificates:       certs,
+			InsecureSkipVerify: insecure,
+		},
 	}
 
 	client := http.Client{
@@ -926,10 +949,33 @@
 	contentType, _ := params["contentType"].(string)
 	authorization, _ := params["authorization"].(string)
 
+	clientCrt, _ := params["clientCrt"].(string)
+	clientKey, _ := params["clientKey"].(string)
+
+	var certs []tls.Certificate
+	if !utils.IsEmpty(clientCrt) && !utils.IsEmpty(clientKey) {
+		pair, err := tls.X509KeyPair([]byte(clientCrt), []byte(clientKey))
+		if err != nil {
+			return nil, err
+		}
+		certs = append(certs, pair)
+	}
+
+	var rootCAs *x509.CertPool
+	clientCA, _ := params["clientCA"].(string)
+	if !utils.IsEmpty(clientCA) {
+		rootCAs := x509.NewCertPool()
+		rootCAs.AppendCertsFromPEM([]byte(clientCA))
+	}
+
 	var transport = &http.Transport{
 		Dial:                (&net.Dialer{Timeout: time.Duration(timeout) * time.Second}).Dial,
 		TLSHandshakeTimeout: time.Duration(timeout) * time.Second,
-		TLSClientConfig:     &tls.Config{InsecureSkipVerify: insecure},
+		TLSClientConfig: &tls.Config{
+			RootCAs:            rootCAs,
+			Certificates:       certs,
+			InsecureSkipVerify: insecure,
+		},
 	}
 
 	client := http.Client{
@@ -2363,13 +2409,9 @@
 	funcs["error"] = tpl.Error
 	funcs["uuid"] = tpl.UUID
 
-<<<<<<< HEAD
-	funcs["catchPointTest"] = tpl.CatchpointTestDomain
-
-=======
 	funcs["catchpointInstantTest"] = tpl.CatchpointInstantTest
+
 	funcs["httpGetHeader"] = tpl.HttpGetHeader
->>>>>>> 8ad2d787
 	funcs["httpGet"] = tpl.HttpGet
 	funcs["httpGetSilent"] = tpl.HttpGetSilent
 	funcs["httpPost"] = tpl.HttpPost
@@ -2602,10 +2644,33 @@
 		}
 	}
 
+	clientCrt, _ := params["clientCrt"].(string)
+	clientKey, _ := params["clientKey"].(string)
+
+	var certs []tls.Certificate
+	if !utils.IsEmpty(clientCrt) && !utils.IsEmpty(clientKey) {
+		pair, err := tls.X509KeyPair([]byte(clientCrt), []byte(clientKey))
+		if err != nil {
+			return nil, err
+		}
+		certs = append(certs, pair)
+	}
+
+	var rootCAs *x509.CertPool
+	clientCA, _ := params["clientCA"].(string)
+	if !utils.IsEmpty(clientCA) {
+		rootCAs := x509.NewCertPool()
+		rootCAs.AppendCertsFromPEM([]byte(clientCA))
+	}
+
 	var transport = &http.Transport{
 		Dial:                (&net.Dialer{Timeout: time.Duration(timeout) * time.Second}).Dial,
 		TLSHandshakeTimeout: time.Duration(timeout) * time.Second,
-		TLSClientConfig:     &tls.Config{InsecureSkipVerify: insecure},
+		TLSClientConfig: &tls.Config{
+			RootCAs:            rootCAs,
+			Certificates:       certs,
+			InsecureSkipVerify: insecure,
+		},
 	}
 
 	client := http.Client{
